import {Libzip}                                                                                    from '@yarnpkg/libzip';
import {ReadStream, Stats, WriteStream, constants}                                                 from 'fs';
import {PassThrough}                                                                               from 'stream';
import {isDate}                                                                                    from 'util';
import zlib                                                                                        from 'zlib';

import {CreateReadStreamOptions, CreateWriteStreamOptions, BasePortableFakeFS, ExtractHintOptions} from './FakeFS';
import {FakeFS, MkdirOptions, WriteFileOptions}                                                    from './FakeFS';
import {WatchOptions, WatchCallback, Watcher}                                                      from './FakeFS';
import {NodeFS}                                                                                    from './NodeFS';
import * as errors                                                                                 from './errors';
import {FSPath, PortablePath, npath, ppath, Filename, PathLike}                                    from './path';

export type ZipCompression = `mixed` | 0 | 1 | 2 | 3 | 4 | 5 | 6 | 7 | 8 | 9;
export const DEFAULT_COMPRESSION_LEVEL: ZipCompression = `mixed`;

const S_IFMT = 0o170000;

const S_IFDIR = 0o040000;
const S_IFREG = 0o100000;
const S_IFLNK = 0o120000;

class DirEntry {
  public name: Filename = `` as Filename;
  public mode: number = 0;

  isBlockDevice() {
    return false;
  }

  isCharacterDevice() {
    return false;
  }

  isDirectory() {
    return (this.mode & S_IFMT) === S_IFDIR;
  }

  isFIFO() {
    return false;
  }

  isFile() {
    return (this.mode & S_IFMT) === S_IFREG;
  }

  isSocket() {
    return false;
  }

  isSymbolicLink() {
    return (this.mode & S_IFMT) === S_IFLNK;
  }
}

class StatEntry {
  public dev: number = 0;
  public ino: number = 0;
  public mode: number = 0;
  public nlink: number = 1;
  public rdev: number = 0;
  public blocks: number = 1;

  isBlockDevice() {
    return false;
  }

  isCharacterDevice() {
    return false;
  }

  isDirectory() {
    return (this.mode & S_IFMT) === S_IFDIR;
  }

  isFIFO() {
    return false;
  }

  isFile() {
    return (this.mode & S_IFMT) === S_IFREG;
  }

  isSocket() {
    return false;
  }

  isSymbolicLink() {
    return (this.mode & S_IFMT) === S_IFLNK;
  }
}

function makeDefaultStats() {
  return Object.assign(new StatEntry(), {
    uid: 0,
    gid: 0,

    size: 0,
    blksize: 0,

    atimeMs: 0,
    mtimeMs: 0,
    ctimeMs: 0,
    birthtimeMs: 0,

    atime: new Date(0),
    mtime: new Date(0),
    ctime: new Date(0),
    birthtime: new Date(0),

    mode: S_IFREG | 0o644,
  });
}

export type ZipBufferOptions = {
  libzip: Libzip,
  readOnly?: boolean,
  stats?: Stats,
  level?: ZipCompression,
};

export type ZipPathOptions = ZipBufferOptions & {
  baseFs?: FakeFS<PortablePath>,
  create?: boolean,
};

function toUnixTimestamp(time: Date | string | number) {
  if (typeof time === `string` && String(+time) === time)
    return +time;

  // @ts-ignore
  if (Number.isFinite(time)) {
    if (time < 0) {
      return Date.now() / 1000;
    } else {
      return time;
    }
  }

  // convert to 123.456 UNIX timestamp
  if (isDate(time))
    return (time as Date).getTime() / 1000;

  throw new Error(`Invalid time`);
}

export class ZipFS extends BasePortableFakeFS {
  private readonly libzip: Libzip;

  private readonly baseFs: FakeFS<PortablePath> | null;
  private readonly path: PortablePath | null;

  private readonly stats: Stats;
  private readonly zip: number;
  private readonly lzSource: number | null = null;
  private readonly level: ZipCompression;

  private readonly listings: Map<PortablePath, Set<Filename>> = new Map();
  private readonly entries: Map<PortablePath, number> = new Map();

  private symlinkCount: number

  private readonly fds: Map<number, {cursor: number, p: PortablePath}> = new Map();
  private nextFd: number = 0;

  private ready = false;
  private readOnly = false;

  constructor(p: PortablePath, opts: ZipPathOptions);
  /**
   * Create a ZipFS in memory
   * @param data If null; an empty zip file will be created
   */
  constructor(data: Buffer | null, opts: ZipBufferOptions);

  constructor(source: PortablePath | Buffer | null, opts: ZipPathOptions | ZipBufferOptions) {
    super();

    this.libzip = opts.libzip;

    const pathOptions = opts as ZipPathOptions;
    this.level = typeof pathOptions.level !== `undefined`
      ? pathOptions.level
      : DEFAULT_COMPRESSION_LEVEL;

    if (source === null) {
      source = Buffer.from([
        0x50, 0x4B, 0x05, 0x06,
        0x00, 0x00, 0x00, 0x00,
        0x00, 0x00, 0x00, 0x00,
        0x00, 0x00, 0x00, 0x00,
        0x00, 0x00, 0x00, 0x00,
        0x00, 0x00,
      ]);
    }

    if (typeof source === `string`) {
      const {baseFs = new NodeFS()} = pathOptions;
      this.baseFs = baseFs;
      this.path = source;
    } else {
      this.path = null;
      this.baseFs = null;
    }

    if (opts.stats) {
      this.stats = opts.stats;
    } else {
      if (typeof source === `string`) {
        try {
          this.stats = this.baseFs!.statSync(source);
        } catch (error) {
          if (error.code === `ENOENT` && pathOptions.create) {
            this.stats = makeDefaultStats();
          } else {
            throw error;
          }
        }
      } else {
        this.stats = makeDefaultStats();
      }
    }

    const errPtr = this.libzip.malloc(4);

    try {
      let flags = 0;

      if (typeof source === `string` && pathOptions.create)
        flags |= this.libzip.ZIP_CREATE | this.libzip.ZIP_TRUNCATE;

      if (opts.readOnly) {
        flags |= this.libzip.ZIP_RDONLY;
        this.readOnly = true;
      }

      if (typeof source === `string`) {
        this.zip = this.libzip.open(npath.fromPortablePath(source), flags, errPtr);
      } else {
        const lzSource = this.allocateUnattachedSource(source);

        try {
          this.zip = this.libzip.openFromSource(lzSource, flags, errPtr);
          this.lzSource = lzSource;
        } catch (error) {
          this.libzip.source.free(lzSource);
          throw error;
        }
      }

      if (this.zip === 0) {
        const error = this.libzip.struct.errorS();
        this.libzip.error.initWithCode(error, this.libzip.getValue(errPtr, `i32`));

        throw new Error(this.libzip.error.strerror(error));
      }
    } finally {
      this.libzip.free(errPtr);
    }

    this.listings.set(PortablePath.root, new Set());

    const entryCount = this.libzip.getNumEntries(this.zip, 0);
    for (let t = 0; t < entryCount; ++t) {
      const raw = this.libzip.getName(this.zip, t, 0);
      if (ppath.isAbsolute(raw))
        continue;

      const p = ppath.resolve(PortablePath.root, raw);
      this.registerEntry(p, t);

      // If the raw path is a directory, register it
      // to prevent empty folder being skipped
      if (raw.endsWith(`/`)) {
        this.registerListing(p);
      }
    }

    this.symlinkCount = this.libzip.ext.countSymlinks(this.zip);

    this.ready = true;
  }

  getExtractHint(hints: ExtractHintOptions) {
    for (const fileName of this.entries.keys()) {
      const ext = this.pathUtils.extname(fileName);
      if (hints.relevantExtensions.has(ext)) {
        return true;
      }
    }

    return false;
  }

  getAllFiles() {
    return Array.from(this.entries.keys());
  }

  getRealPath() {
    if (!this.path)
      throw new Error(`ZipFS don't have real paths when loaded from a buffer`);

    return this.path;
  }

  getBufferAndClose(): Buffer {
    if (!this.ready)
      throw errors.EBUSY(`archive closed, close`);

    if (!this.lzSource)
      throw new Error(`ZipFS was not created from a Buffer`);

    try {
      // Prevent close from cleaning up the source
      this.libzip.source.keep(this.lzSource);

      // Close the zip archive
      if (this.libzip.close(this.zip) === -1)
        throw new Error(this.libzip.error.strerror(this.libzip.getError(this.zip)));

      // Open the source for reading
      if (this.libzip.source.open(this.lzSource) === -1)
        throw new Error(this.libzip.error.strerror(this.libzip.source.error(this.lzSource)));

      // Move to the end of source
      if (this.libzip.source.seek(this.lzSource, 0, 0, this.libzip.SEEK_END) === -1)
        throw new Error(this.libzip.error.strerror(this.libzip.source.error(this.lzSource)));

      // Get the size of source
      const size = this.libzip.source.tell(this.lzSource);

      // Move to the start of source
      if (this.libzip.source.seek(this.lzSource, 0, 0, this.libzip.SEEK_SET) === -1)
        throw new Error(this.libzip.error.strerror(this.libzip.source.error(this.lzSource)));

      const buffer = this.libzip.malloc(size);
      if (!buffer)
        throw new Error(`Couldn't allocate enough memory`);

      try {
        const rc = this.libzip.source.read(this.lzSource, buffer, size);

        if (rc === -1)
          throw new Error(this.libzip.error.strerror(this.libzip.source.error(this.lzSource)));
        else if (rc < size)
          throw new Error(`Incomplete read`);
        else if (rc > size)
          throw new Error(`Overread`);

        const memory = this.libzip.HEAPU8.subarray(buffer, buffer + size);
        return Buffer.from(memory);
      }
      finally {
        this.libzip.free(buffer);
      }
    }
    finally {
      this.libzip.source.close(this.lzSource);
      this.libzip.source.free(this.lzSource);
      this.ready = false;
    }
  }

  saveAndClose() {
    if (!this.path || !this.baseFs)
      throw new Error(`ZipFS cannot be saved and must be discarded when loaded from a buffer`);

    if (!this.ready)
      throw errors.EBUSY(`archive closed, close`);

    if (this.readOnly) {
      this.discardAndClose();
      return;
    }

    const previousMod = this.baseFs.existsSync(this.path)
      ? this.baseFs.statSync(this.path).mode & 0o777
      : null;

    const rc = this.libzip.close(this.zip);
    if (rc === -1)
      throw new Error(this.libzip.error.strerror(this.libzip.getError(this.zip)));

    // this.libzip overrides the chmod when writing the archive, which is a weird
    // behavior I don't totally understand (plus the umask seems bogus in some
    // weird cases - maybe related to emscripten?)
    //
    // See also https://github.com/nih-at/libzip/issues/77
    if (previousMod === null)
      this.baseFs.chmodSync(this.path, this.stats.mode);
    else if (previousMod !== (this.baseFs.statSync(this.path).mode & 0o777))
      this.baseFs.chmodSync(this.path, previousMod);

    this.ready = false;
  }

  discardAndClose() {
    if (!this.ready)
      throw errors.EBUSY(`archive closed, close`);

    this.libzip.discard(this.zip);

    this.ready = false;
  }

  resolve(p: PathLike<PortablePath>) {
    return ppath.resolve(PortablePath.root, ppath.fromPathLike(p));
  }

  async openPromise(p: PathLike<PortablePath>, flags: string, mode?: number) {
    return this.openSync(p, flags, mode);
  }

  openSync(p: PathLike<PortablePath>, flags: string, mode?: number) {
    const fd = this.nextFd++;
    this.fds.set(fd, {cursor: 0, p: ppath.fromPathLike(p)});
    return fd;
  }

  hasOpenFileHandles(): boolean {
    return !!this.fds.size;
  }

  async readPromise(fd: number, buffer: Buffer, offset?: number, length?: number, position?: number | null) {
    return this.readSync(fd, buffer, offset, length, position);
  }

  readSync(fd: number, buffer: Buffer, offset: number = 0, length: number = 0, position: number | null = -1) {
    const entry = this.fds.get(fd);
    if (typeof entry === `undefined`)
      throw errors.EBADF(`read`);

    let realPosition;
    if (position === -1 || position === null)
      realPosition = entry.cursor;
    else
      realPosition = position;

    const source = this.readFileSync(entry.p);
    source.copy(buffer, offset, realPosition, realPosition + length);

    const bytesRead = Math.max(0, Math.min(source.length - realPosition, length));
    if (position === -1 || position === null)
      entry.cursor += bytesRead;

    return bytesRead;
  }

  writePromise(fd: number, buffer: Buffer, offset?: number, length?: number, position?: number): Promise<number>;
  writePromise(fd: number, buffer: string, position?: number): Promise<number>;
  async writePromise(fd: number, buffer: Buffer | string, offset?: number, length?: number, position?: number): Promise<number> {
    if (typeof buffer === `string`) {
      return this.writeSync(fd, buffer, position);
    } else {
      return this.writeSync(fd, buffer, offset, length, position);
    }
  }

  writeSync(fd: number, buffer: Buffer, offset?: number, length?: number, position?: number): number;
  writeSync(fd: number, buffer: string, position?: number): number;
  writeSync(fd: number, buffer: Buffer | string, offset?: number, length?: number, position?: number): never {
    const entry = this.fds.get(fd);
    if (typeof entry === `undefined`)
      throw errors.EBADF(`read`);

    throw new Error(`Unimplemented`);
  }

  async closePromise(fd: number) {
    return this.closeSync(fd);
  }

  closeSync(fd: number) {
    const entry = this.fds.get(fd);
    if (typeof entry === `undefined`)
      throw errors.EBADF(`read`);

    this.fds.delete(fd);
  }

  createReadStream(p: PathLike<PortablePath> | null, {encoding}: CreateReadStreamOptions = {}): ReadStream {
    if (p === null)
      throw new Error(`Unimplemented`);

    const stream = Object.assign(new PassThrough(), {
      bytesRead: 0,
      path: ppath.fromPathLike(p),
      close: () => {
        clearImmediate(immediate);
      },
    });

    const fd = this.openSync(p, `r`);

    const immediate = setImmediate(() => {
      try {
        const data = this.readFileSync(p, encoding);

        stream.bytesRead = data.length;
        stream.end(data);
        stream.destroy();
      } catch (error) {
        stream.emit(`error`, error);
        stream.end();
        stream.destroy();
      } finally {
        this.closeSync(fd);
      }
    });

    return stream;
  }

  createWriteStream(p: PathLike<PortablePath> | null, {encoding}: CreateWriteStreamOptions = {}): WriteStream {
    if (this.readOnly)
      throw errors.EROFS(`open '${p}'`);

    if (p === null)
      throw new Error(`Unimplemented`);

    const stream = Object.assign(new PassThrough(), {
      bytesWritten: 0,
      path: ppath.fromPathLike(p),
      close: () => {
        stream.end();
      },
    });

    const chunks: Array<Buffer> = [];

    stream.on(`data`, chunk => {
      const chunkBuffer = Buffer.from(chunk);
      stream.bytesWritten += chunkBuffer.length;
      chunks.push(chunkBuffer);
    });

    const fd = this.openSync(p, `w`);
    stream.on(`end`, () => {
      try {
        this.writeFileSync(p, Buffer.concat(chunks), encoding);
      } finally {
        this.closeSync(fd);
      }
    });

    return stream;
  }

  async realpathPromise(p: PathLike<PortablePath>) {
    return this.realpathSync(p);
  }

  realpathSync(p: PathLike<PortablePath>): PortablePath {
    const resolvedP = this.resolveFilename(`lstat '${p}'`, p);

    if (!this.entries.has(resolvedP) && !this.listings.has(resolvedP))
      throw errors.ENOENT(`lstat '${p}'`);

    return resolvedP;
  }

  async existsPromise(p: PathLike<PortablePath>) {
    return this.existsSync(p);
  }

  existsSync(p: PathLike<PortablePath>): boolean {
    if (!this.ready)
      throw errors.EBUSY(`archive closed, existsSync '${p}'`);

    if (this.symlinkCount === 0) {
      const resolvedP = ppath.resolve(PortablePath.root, ppath.fromPathLike(p));
      return this.entries.has(resolvedP) || this.listings.has(resolvedP);
    }

    let resolvedP;

    try {
      resolvedP = this.resolveFilename(`stat '${p}'`, p);
    } catch (error) {
      return false;
    }

    return this.entries.has(resolvedP) || this.listings.has(resolvedP);
  }

  async accessPromise(p: PathLike<PortablePath>, mode?: number) {
    return this.accessSync(p, mode);
  }

  accessSync(p: PathLike<PortablePath>, mode: number = constants.F_OK) {
    const resolvedP = this.resolveFilename(`access '${p}'`, p);

    if (!this.entries.has(resolvedP) && !this.listings.has(resolvedP))
      throw errors.ENOENT(`access '${p}'`);

    if (this.readOnly && (mode & constants.W_OK)) {
      throw errors.EROFS(`access '${p}'`);
    }
  }

  async statPromise(p: PathLike<PortablePath>) {
    return this.statSync(p);
  }

  statSync(p: PathLike<PortablePath>) {
    p = ppath.fromPathLike(p);

    const resolvedP = this.resolveFilename(`stat '${p}'`, p);

    if (!this.entries.has(resolvedP) && !this.listings.has(resolvedP))
      throw errors.ENOENT(`stat '${p}'`);

    if (p[p.length - 1] === `/` && !this.listings.has(resolvedP))
      throw errors.ENOTDIR(`stat '${p}'`);

    return this.statImpl(`stat '${p}'`, resolvedP);
  }

  async lstatPromise(p: PathLike<PortablePath>) {
    return this.lstatSync(p);
  }

  lstatSync(p: PathLike<PortablePath>) {
    p = ppath.fromPathLike(p);

    const resolvedP = this.resolveFilename(`lstat '${p}'`, p, false);

    if (!this.entries.has(resolvedP) && !this.listings.has(resolvedP))
      throw errors.ENOENT(`lstat '${p}'`);

    if (p[p.length - 1] === `/` && !this.listings.has(resolvedP))
      throw errors.ENOTDIR(`lstat '${p}'`);

    return this.statImpl(`lstat '${p}'`, resolvedP);
  }

  private statImpl(reason: string, p: PortablePath): Stats {
    const entry = this.entries.get(p);

    // File, or explicit directory
    if (typeof entry !== `undefined`) {
      const stat = this.libzip.struct.statS();

      const rc = this.libzip.statIndex(this.zip, entry, 0, 0, stat);
      if (rc === -1)
        throw new Error(this.libzip.error.strerror(this.libzip.getError(this.zip)));

      const uid = this.stats.uid;
      const gid = this.stats.gid;

      const size = (this.libzip.struct.statSize(stat) >>> 0);
      const blksize = 512;
      const blocks = Math.ceil(size / blksize);

      const mtimeMs = (this.libzip.struct.statMtime(stat) >>> 0) * 1000;
      const atimeMs = mtimeMs;
      const birthtimeMs = mtimeMs;
      const ctimeMs = mtimeMs;

      const atime = new Date(atimeMs);
      const birthtime = new Date(birthtimeMs);
      const ctime = new Date(ctimeMs);
      const mtime = new Date(mtimeMs);

      const type = this.listings.has(p)
        ? S_IFDIR
        : this.isSymbolicLink(entry)
          ? S_IFLNK
          : S_IFREG;

      const defaultMode = type === S_IFDIR
        ? 0o755
        : 0o644;

      const mode = type | (this.getUnixMode(entry, defaultMode) & 0o777);

      return Object.assign(new StatEntry(), {uid, gid, size, blksize, blocks, atime, birthtime, ctime, mtime, atimeMs, birthtimeMs, ctimeMs, mtimeMs, mode});
    }

    // Implicit directory
    if (this.listings.has(p)) {
      const uid = this.stats.uid;
      const gid = this.stats.gid;

      const size = 0;
      const blksize = 512;
      const blocks = 0;

      const atimeMs = this.stats.mtimeMs;
      const birthtimeMs = this.stats.mtimeMs;
      const ctimeMs = this.stats.mtimeMs;
      const mtimeMs = this.stats.mtimeMs;

      const atime = new Date(atimeMs);
      const birthtime = new Date(birthtimeMs);
      const ctime = new Date(ctimeMs);
      const mtime = new Date(mtimeMs);

      const mode = S_IFDIR | 0o755;

      return Object.assign(new StatEntry(), {uid, gid, size, blksize, blocks, atime, birthtime, ctime, mtime, atimeMs, birthtimeMs, ctimeMs, mtimeMs, mode});
    }

    throw new Error(`Unreachable`);
  }

  private getUnixMode(index: number, defaultMode: number) {
    const rc = this.libzip.file.getExternalAttributes(this.zip, index, 0, 0, this.libzip.uint08S, this.libzip.uint32S);
    if (rc === -1)
      throw new Error(this.libzip.error.strerror(this.libzip.getError(this.zip)));

    const opsys = this.libzip.getValue(this.libzip.uint08S, `i8`) >>> 0;
    if (opsys !== this.libzip.ZIP_OPSYS_UNIX)
      return defaultMode;

    return this.libzip.getValue(this.libzip.uint32S, `i32`) >>> 16;
  }

  private registerListing(p: PortablePath) {
    let listing = this.listings.get(p);
    if (listing)
      return listing;

    const parentListing = this.registerListing(ppath.dirname(p));
    listing = new Set();

    parentListing.add(ppath.basename(p));
    this.listings.set(p, listing);

    return listing;
  }

  private registerEntry(p: PortablePath, index: number) {
    const parentListing = this.registerListing(ppath.dirname(p));
    parentListing.add(ppath.basename(p));

    this.entries.set(p, index);
  }

  private resolveFilename(reason: string, p: PathLike<PortablePath>, resolveLastComponent: boolean = true): PortablePath {
    if (!this.ready)
      throw errors.EBUSY(`archive closed, ${reason}`);

    let resolvedP = ppath.resolve(PortablePath.root, ppath.fromPathLike(p));
    if (resolvedP === `/`)
      return PortablePath.root;

    const fileIndex = this.entries.get(resolvedP);
    if (resolveLastComponent && fileIndex !== undefined) {
      if (this.symlinkCount !== 0 && this.isSymbolicLink(fileIndex)) {
        const target = this.getFileSource(fileIndex).toString() as PortablePath;
        return this.resolveFilename(reason, ppath.resolve(ppath.dirname(resolvedP), target), true);
      } else {
        return resolvedP;
      }
    }

    while (true) {
      const parentP = this.resolveFilename(reason, ppath.dirname(resolvedP), true);

      const isDir = this.listings.has(parentP);
      const doesExist = this.entries.has(parentP);

      if (!isDir && !doesExist)
        throw errors.ENOENT(reason);
      if (!isDir)
        throw errors.ENOTDIR(reason);

      resolvedP = ppath.resolve(parentP, ppath.basename(resolvedP));
      if (!resolveLastComponent || this.symlinkCount === 0)
        break;

      const index = this.libzip.name.locate(this.zip, resolvedP.slice(1));
      if (index === -1)
        break;

      if (this.isSymbolicLink(index)) {
        const target = this.getFileSource(index).toString() as PortablePath;
        resolvedP = ppath.resolve(ppath.dirname(resolvedP), target);
      } else {
        break;
      }
    }

    return resolvedP;
  }

  private allocateBuffer(content: string | Buffer | ArrayBuffer | DataView) {
    if (!Buffer.isBuffer(content))
      content = Buffer.from(content as any);

    const buffer = this.libzip.malloc(content.byteLength);
    if (!buffer)
      throw new Error(`Couldn't allocate enough memory`);

    // Copy the file into the Emscripten heap
    const heap = new Uint8Array(this.libzip.HEAPU8.buffer, buffer, content.byteLength);
    heap.set(content as any);

    return {buffer, byteLength: content.byteLength};
  }

  private allocateUnattachedSource(content: string | Buffer | ArrayBuffer | DataView) {
    const error = this.libzip.struct.errorS();

    const {buffer, byteLength} = this.allocateBuffer(content);
    const source = this.libzip.source.fromUnattachedBuffer(buffer, byteLength, 0, true, error);

    if (source === 0) {
      this.libzip.free(error);
      throw new Error(this.libzip.error.strerror(error));
    }

    return source;
  }

  private allocateSource(content: string | Buffer | ArrayBuffer | DataView) {
    const {buffer, byteLength} = this.allocateBuffer(content);
    const source = this.libzip.source.fromBuffer(this.zip, buffer, byteLength, 0, true);

    if (source === 0) {
      this.libzip.free(buffer);
      throw new Error(this.libzip.error.strerror(this.libzip.getError(this.zip)));
    }

    return source;
  }

  private setFileSource(p: PathLike<PortablePath>, content: string | Buffer | ArrayBuffer | DataView) {
    const target = ppath.relative(PortablePath.root, ppath.fromPathLike(p));
    const lzSource = this.allocateSource(content);

    try {
      const newIndex = this.libzip.file.add(this.zip, target, lzSource, this.libzip.ZIP_FL_OVERWRITE);
      if (this.level !== `mixed`) {
        // Use store for level 0, and deflate for 1..9
        let method;
        if (this.level === 0)
          method = this.libzip.ZIP_CM_STORE;
        else
          method = this.libzip.ZIP_CM_DEFLATE;

        const rc = this.libzip.file.setCompression(this.zip, newIndex, 0, method, this.level);
        if (rc === -1) {
          throw new Error(this.libzip.error.strerror(this.libzip.getError(this.zip)));
        }
      }

      return newIndex;
    } catch (error) {
      this.libzip.source.free(lzSource);
      throw error;
    }
  }

  private isSymbolicLink(index: number) {
    if (this.symlinkCount === 0)
      return false;

    const attrs = this.libzip.file.getExternalAttributes(this.zip, index, 0, 0, this.libzip.uint08S, this.libzip.uint32S);
    if (attrs === -1)
      throw new Error(this.libzip.error.strerror(this.libzip.getError(this.zip)));

    const opsys = this.libzip.getValue(this.libzip.uint08S, `i8`) >>> 0;
    if (opsys !== this.libzip.ZIP_OPSYS_UNIX)
      return false;

    const attributes = this.libzip.getValue(this.libzip.uint32S, `i32`) >>> 16;
    return (attributes & S_IFMT) === S_IFLNK;
  }

  private getFileSource(index: number): Buffer
  private getFileSource(index: number, opts: {asyncDecompress: false}): Buffer
  private getFileSource(index: number, opts: {asyncDecompress: true}): Promise<Buffer>
  private getFileSource(index: number, opts: {asyncDecompress: boolean}): Promise<Buffer> | Buffer
  private getFileSource(index: number, opts: {asyncDecompress: boolean} = {asyncDecompress: false}): Promise<Buffer> | Buffer {
    const stat = this.libzip.struct.statS();

    const rc = this.libzip.statIndex(this.zip, index, 0, 0, stat);
    if (rc === -1)
      throw new Error(this.libzip.error.strerror(this.libzip.getError(this.zip)));

    const size = this.libzip.struct.statCompSize(stat);
    const compressionMethod = this.libzip.struct.statCompMethod(stat);
    const buffer = this.libzip.malloc(size);

    try {
      const file = this.libzip.fopenIndex(this.zip, index, 0, this.libzip.ZIP_FL_COMPRESSED);
      if (file === 0)
        throw new Error(this.libzip.error.strerror(this.libzip.getError(this.zip)));

      try {
        const rc = this.libzip.fread(file, buffer, size, 0);

        if (rc === -1)
          throw new Error(this.libzip.error.strerror(this.libzip.file.getError(file)));
        else if (rc < size)
          throw new Error(`Incomplete read`);
        else if (rc > size)
          throw new Error(`Overread`);

        const memory = this.libzip.HEAPU8.subarray(buffer, buffer + size);
        const data = Buffer.from(memory);

        if (compressionMethod === 0) {
          return data;
        } else if (opts.asyncDecompress) {
          return new Promise((resolve, reject) => {
            zlib.inflateRaw(data, (error, result) => {
              error ? reject(error) : resolve(result);
            });
          });
        } else {
          return zlib.inflateRawSync(data);
        }
      } finally {
        this.libzip.fclose(file);
      }
    } finally {
      this.libzip.free(buffer);
    }
  }

  async chmodPromise(p: PathLike<PortablePath>, mask: number) {
    return this.chmodSync(p, mask);
  }

  chmodSync(p: PathLike<PortablePath>, mask: number) {
    if (this.readOnly)
      throw errors.EROFS(`chmod '${p}'`);

    // We don't allow to make the extracted entries group-writable
    mask &= 0o755;

    const resolvedP = this.resolveFilename(`chmod '${p}'`, p, false);

    const entry = this.entries.get(resolvedP);
    if (typeof entry === `undefined`)
      throw new Error(`Assertion failed: The entry should have been registered (${resolvedP})`);

    const oldMod = this.getUnixMode(entry, S_IFREG | 0o000);
    const newMod = oldMod & (~0o777) | mask;

    const rc = this.libzip.file.setExternalAttributes(this.zip, entry, 0, 0, this.libzip.ZIP_OPSYS_UNIX, newMod << 16);
    if (rc === -1) {
      throw new Error(this.libzip.error.strerror(this.libzip.getError(this.zip)));
    }
  }

  async renamePromise(oldP: PathLike<PortablePath>, newP: PathLike<PortablePath>) {
    return this.renameSync(oldP, newP);
  }

  renameSync(oldP: PathLike<PortablePath>, newP: PathLike<PortablePath>): never {
    throw new Error(`Unimplemented`);
  }

<<<<<<< HEAD
  async copyFilePromise(sourceP: PathLike<PortablePath>, destP: PathLike<PortablePath>, flags?: number) {
    return this.copyFileSync(sourceP, destP, flags);
  }

  copyFileSync(sourceP: PathLike<PortablePath>, destP: PathLike<PortablePath>, flags: number = 0) {
=======
  async copyFilePromise(sourceP: PortablePath, destP: PortablePath, flags?: number) {
    const {indexSource, indexDest, resolvedDestP} = this.prepareCopyFile(sourceP, destP, flags);
    const source = await this.getFileSource(indexSource, {asyncDecompress: true});
    const newIndex = this.setFileSource(resolvedDestP, source);

    if (newIndex !== indexDest) {
      this.registerEntry(resolvedDestP, newIndex);
    }
  }

  copyFileSync(sourceP: PortablePath, destP: PortablePath, flags: number = 0) {
    const {indexSource, indexDest, resolvedDestP} = this.prepareCopyFile(sourceP, destP, flags);
    const source = this.getFileSource(indexSource);
    const newIndex = this.setFileSource(resolvedDestP, source);

    if (newIndex !== indexDest) {
      this.registerEntry(resolvedDestP, newIndex);
    }
  }

  private prepareCopyFile(sourceP: PortablePath, destP: PortablePath, flags: number = 0) {
>>>>>>> 9e4aaca1
    if (this.readOnly)
      throw errors.EROFS(`copyfile '${sourceP} -> '${destP}'`);

    if ((flags & constants.COPYFILE_FICLONE_FORCE) !== 0)
      throw errors.ENOSYS(`unsupported clone operation`, `copyfile '${sourceP}' -> ${destP}'`);

    const resolvedSourceP = this.resolveFilename(`copyfile '${sourceP} -> ${destP}'`, sourceP);

    const indexSource = this.entries.get(resolvedSourceP);
    if (typeof indexSource === `undefined`)
      throw errors.EINVAL(`copyfile '${sourceP}' -> '${destP}'`);

    const resolvedDestP = this.resolveFilename(`copyfile '${sourceP}' -> ${destP}'`, destP);
    const indexDest = this.entries.get(resolvedDestP);

    if ((flags & (constants.COPYFILE_EXCL | constants.COPYFILE_FICLONE_FORCE)) !== 0 && typeof indexDest !== `undefined`)
      throw errors.EEXIST(`copyfile '${sourceP}' -> '${destP}'`);

    return {
      indexSource,
      resolvedDestP,
      indexDest,
    };
  }

  async appendFilePromise(p: FSPath<PortablePath>, content: string | Buffer | ArrayBuffer | DataView, opts?: WriteFileOptions) {
    if (this.readOnly)
      throw errors.EROFS(`open '${p}'`);

    if (typeof opts === `undefined`)
      opts = {flag: `a`};
    else if (typeof opts === `string`)
      opts = {flag: `a`, encoding: opts};
    else if (typeof opts.flag === `undefined`)
      opts = {flag: `a`, ...opts};

    return this.writeFilePromise(p, content, opts);
  }

  appendFileSync(p: FSPath<PortablePath>, content: string | Buffer | ArrayBuffer | DataView, opts: WriteFileOptions = {}) {
    if (this.readOnly)
      throw errors.EROFS(`open '${p}'`);

    if (typeof opts === `undefined`)
      opts = {flag: `a`};
    else if (typeof opts === `string`)
      opts = {flag: `a`, encoding: opts};
    else if (typeof opts.flag === `undefined`)
      opts = {flag: `a`, ...opts};

    return this.writeFileSync(p, content, opts);
  }

  async writeFilePromise(p: FSPath<PortablePath>, content: string | Buffer | ArrayBuffer | DataView, opts?: WriteFileOptions) {
    const {encoding, index, resolvedP} = this.prepareWriteFile(p, opts);

    if (index !== undefined && typeof opts === `object` && opts.flag && opts.flag.includes(`a`))
      content = Buffer.concat([await this.getFileSource(index, {asyncDecompress: true}), Buffer.from(content as any)]);

    if (encoding !== null)
      content = content.toString(encoding);

    const newIndex = this.setFileSource(resolvedP, content);
    if (newIndex !== index) {
      this.registerEntry(resolvedP, newIndex);
    }
  }

  writeFileSync(p: FSPath<PortablePath>, content: string | Buffer | ArrayBuffer | DataView, opts?: WriteFileOptions) {
<<<<<<< HEAD
    if (!PathLike.isPathLike(p))
=======
    const {encoding, index, resolvedP} = this.prepareWriteFile(p, opts);

    if (index !== undefined && typeof opts === `object` && opts.flag && opts.flag.includes(`a`))
      content = Buffer.concat([this.getFileSource(index), Buffer.from(content as any)]);

    if (encoding !== null)
      content = content.toString(encoding);

    const newIndex = this.setFileSource(resolvedP, content);
    if (newIndex !== index) {
      this.registerEntry(resolvedP, newIndex);
    }
  }

  private prepareWriteFile(p: FSPath<PortablePath>, opts?: WriteFileOptions) {
    if (typeof p !== `string`)
>>>>>>> 9e4aaca1
      throw errors.EBADF(`read`);

    if (this.readOnly)
      throw errors.EROFS(`open '${p}'`);

    const resolvedP = this.resolveFilename(`open '${p}'`, p);
    if (this.listings.has(resolvedP))
      throw errors.EISDIR(`open '${p}'`);

    let encoding = null;

    if (typeof opts === `string`)
      encoding = opts;
    else if (typeof opts === `object` && opts.encoding)
      encoding = opts.encoding;

    const index = this.entries.get(resolvedP);

    return {
      encoding,
      resolvedP,
      index,
    };
  }

  async unlinkPromise(p: PathLike<PortablePath>) {
    return this.unlinkSync(p);
  }

  unlinkSync(p: PathLike<PortablePath>) {
    throw new Error(`Unimplemented`);
  }

  async utimesPromise(p: PathLike<PortablePath>, atime: Date | string | number, mtime: Date | string | number) {
    return this.utimesSync(p, atime, mtime);
  }

  utimesSync(p: PathLike<PortablePath>, atime: Date | string | number, mtime: Date | string | number) {
    if (this.readOnly)
      throw errors.EROFS(`utimes '${p}'`);

    const resolvedP = this.resolveFilename(`utimes '${p}'`, p);

    this.utimesImpl(resolvedP, mtime);
  }

  async lutimesPromise(p: PathLike<PortablePath>, atime: Date | string | number, mtime: Date | string | number) {
    return this.lutimesSync(p, atime, mtime);
  }

  lutimesSync(p: PathLike<PortablePath>, atime: Date | string | number, mtime: Date | string | number) {
    if (this.readOnly)
      throw errors.EROFS(`lutimes '${p}'`);

    const resolvedP = this.resolveFilename(`utimes '${p}'`, p, false);

    this.utimesImpl(resolvedP, mtime);
  }

  private utimesImpl(resolvedP: PortablePath, mtime: Date | string | number) {
    if (this.listings.has(resolvedP))
      if (!this.entries.has(resolvedP))
        this.hydrateDirectory(resolvedP);

    const entry = this.entries.get(resolvedP);
    if (entry === undefined)
      throw new Error(`Unreachable`);

    const rc = this.libzip.file.setMtime(this.zip, entry, 0, toUnixTimestamp(mtime), 0);
    if (rc === -1) {
      throw new Error(this.libzip.error.strerror(this.libzip.getError(this.zip)));
    }
  }

  async mkdirPromise(p: PathLike<PortablePath>, opts?: MkdirOptions) {
    return this.mkdirSync(p, opts);
  }

  mkdirSync(p: PathLike<PortablePath>, {mode = 0o755, recursive = false}: MkdirOptions = {}) {
    if (recursive) {
      this.mkdirpSync(p, {chmod: mode});
      return;
    }

    if (this.readOnly)
      throw errors.EROFS(`mkdir '${p}'`);

    const resolvedP = this.resolveFilename(`mkdir '${p}'`, p);

    if (this.entries.has(resolvedP) || this.listings.has(resolvedP))
      throw errors.EEXIST(`mkdir '${p}'`);

    this.hydrateDirectory(resolvedP);
    this.chmodSync(resolvedP, mode);
  }

  async rmdirPromise(p: PathLike<PortablePath>) {
    return this.rmdirSync(p);
  }

  rmdirSync(p: PathLike<PortablePath>) {
    throw new Error(`Unimplemented`);
  }

  private hydrateDirectory(resolvedP: PortablePath) {
    const index = this.libzip.dir.add(this.zip, ppath.relative(PortablePath.root, resolvedP));
    if (index === -1)
      throw new Error(this.libzip.error.strerror(this.libzip.getError(this.zip)));

    this.registerListing(resolvedP);
    this.registerEntry(resolvedP, index);

    return index;
  }

  async symlinkPromise(target: PathLike<PortablePath>, p: PathLike<PortablePath>) {
    return this.symlinkSync(target, p);
  }

  symlinkSync(target: PathLike<PortablePath>, p: PathLike<PortablePath>) {
    if (this.readOnly)
      throw errors.EROFS(`symlink '${target}' -> '${p}'`);

    const resolvedP = this.resolveFilename(`symlink '${target}' -> '${p}'`, p);

    if (this.listings.has(resolvedP))
      throw errors.EISDIR(`symlink '${target}' -> '${p}'`);
    if (this.entries.has(resolvedP))
      throw errors.EEXIST(`symlink '${target}' -> '${p}'`);

    const index = this.setFileSource(resolvedP, ppath.fromPathLike(target));
    this.registerEntry(resolvedP, index);

    const rc = this.libzip.file.setExternalAttributes(this.zip, index, 0, 0, this.libzip.ZIP_OPSYS_UNIX, (S_IFLNK | 0o777) << 16);
    if (rc === -1)
      throw new Error(this.libzip.error.strerror(this.libzip.getError(this.zip)));

    this.symlinkCount += 1;
  }

  readFilePromise(p: FSPath<PortablePath>, encoding: 'utf8'): Promise<string>;
  readFilePromise(p: FSPath<PortablePath>, encoding?: string): Promise<Buffer>;
<<<<<<< HEAD
  async readFilePromise(p: FSPath<PortablePath>, encoding?: string) {
    // This weird switch is required to tell TypeScript that the signatures are proper (otherwise it thinks that only the generic one is covered)
    switch (encoding) {
      case `utf8`:
        return this.readFileSync(p, encoding);
      default:
        return this.readFileSync(p, encoding);
    }
=======
  async readFilePromise(p: PortablePath, encoding?: string) {
    // This is messed up regarding the TS signatures
    if (typeof encoding === `object`)
      // @ts-ignore
      encoding = encoding ? encoding.encoding : undefined;

    const data = await this.readFileBuffer(p, {asyncDecompress: true});
    return encoding ? data.toString(encoding) : data;
>>>>>>> 9e4aaca1
  }

  readFileSync(p: FSPath<PortablePath>, encoding: 'utf8'): string;
  readFileSync(p: FSPath<PortablePath>, encoding?: string): Buffer;
<<<<<<< HEAD
  readFileSync(p: FSPath<PortablePath>, encoding?: string) {
    if (!PathLike.isPathLike(p))
      throw errors.EBADF(`read`);

    p = ppath.fromPathLike(p);

=======
  readFileSync(p: PortablePath, encoding?: string) {
>>>>>>> 9e4aaca1
    // This is messed up regarding the TS signatures
    if (typeof encoding === `object`)
      // @ts-ignore
      encoding = encoding ? encoding.encoding : undefined;

    const data = this.readFileBuffer(p);
    return encoding ? data.toString(encoding) : data;
  }

  private readFileBuffer(p: PortablePath): Buffer
  private readFileBuffer(p: PortablePath, opts: {asyncDecompress: false}): Buffer
  private readFileBuffer(p: PortablePath, opts: {asyncDecompress: true}): Promise<Buffer>
  private readFileBuffer(p: PortablePath, opts: {asyncDecompress: boolean}): Promise<Buffer> | Buffer
  private readFileBuffer(p: PortablePath, opts: {asyncDecompress: boolean} = {asyncDecompress: false}): Buffer | Promise<Buffer> {
    if (typeof p !== `string`)
      throw errors.EBADF(`read`);

    const resolvedP = this.resolveFilename(`open '${p}'`, p);
    if (!this.entries.has(resolvedP) && !this.listings.has(resolvedP))
      throw errors.ENOENT(`open '${p}'`);

    // Ensures that the last component is a directory, if the user said so (even if it is we'll throw right after with EISDIR anyway)
    if (p[p.length - 1] === `/` && !this.listings.has(resolvedP))
      throw errors.ENOTDIR(`open '${p}'`);

    if (this.listings.has(resolvedP))
      throw errors.EISDIR(`read`);

    const entry = this.entries.get(resolvedP);
    if (entry === undefined)
      throw new Error(`Unreachable`);

    return this.getFileSource(entry, opts);
  }

  async readdirPromise(p: PathLike<PortablePath>): Promise<Array<Filename>>;
  async readdirPromise(p: PathLike<PortablePath>, opts: {withFileTypes: false}): Promise<Array<Filename>>;
  async readdirPromise(p: PathLike<PortablePath>, opts: {withFileTypes: true}): Promise<Array<DirEntry>>;
  async readdirPromise(p: PathLike<PortablePath>, opts: {withFileTypes: boolean}): Promise<Array<Filename> | Array<DirEntry>>;
  async readdirPromise(p: PathLike<PortablePath>, {withFileTypes}: {withFileTypes?: boolean} = {}): Promise<Array<string> | Array<DirEntry>> {
    return this.readdirSync(p, {withFileTypes: withFileTypes as any});
  }

  readdirSync(p: PathLike<PortablePath>): Array<Filename>;
  readdirSync(p: PathLike<PortablePath>, opts: {withFileTypes: false}): Array<Filename>;
  readdirSync(p: PathLike<PortablePath>, opts: {withFileTypes: true}): Array<DirEntry>;
  readdirSync(p: PathLike<PortablePath>, opts: {withFileTypes: boolean}): Array<Filename> | Array<DirEntry>;
  readdirSync(p: PathLike<PortablePath>, {withFileTypes}: {withFileTypes?: boolean} = {}): Array<string> | Array<DirEntry> {
    const resolvedP = this.resolveFilename(`scandir '${p}'`, p);
    if (!this.entries.has(resolvedP) && !this.listings.has(resolvedP))
      throw errors.ENOENT(`scandir '${p}'`);

    const directoryListing = this.listings.get(resolvedP);
    if (!directoryListing)
      throw errors.ENOTDIR(`scandir '${p}'`);

    const entries = [...directoryListing];
    if (!withFileTypes)
      return entries;

    return entries.map(name => {
      return Object.assign(this.statImpl(`lstat`, ppath.join(ppath.fromPathLike(p), name)), {
        name,
      });
    });
  }

<<<<<<< HEAD
  async readlinkPromise(p: PathLike<PortablePath>) {
    return this.readlinkSync(p);
  }

  readlinkSync(p: PathLike<PortablePath>): PortablePath {
    p = ppath.fromPathLike(p);

=======
  async readlinkPromise(p: PortablePath) {
    const entry = this.prepareReadlink(p);
    return (await this.getFileSource(entry, {asyncDecompress: true})).toString() as PortablePath;
  }

  readlinkSync(p: PortablePath): PortablePath {
    const entry = this.prepareReadlink(p);
    return this.getFileSource(entry).toString() as PortablePath;
  }

  private prepareReadlink(p: PortablePath) {
>>>>>>> 9e4aaca1
    const resolvedP = this.resolveFilename(`readlink '${p}'`, p, false);
    if (!this.entries.has(resolvedP) && !this.listings.has(resolvedP))
      throw errors.ENOENT(`readlink '${p}'`);

    // Ensure that the last component is a directory (if it is we'll throw right after with EISDIR anyway)
    if (p[p.length - 1] === `/` && !this.listings.has(resolvedP))
      throw errors.ENOTDIR(`open '${p}'`);

    if (this.listings.has(resolvedP))
      throw errors.EINVAL(`readlink '${p}'`);

    const entry = this.entries.get(resolvedP);
    if (entry === undefined)
      throw new Error(`Unreachable`);

    if (!this.isSymbolicLink(entry))
      throw errors.EINVAL(`readlink '${p}'`);

    return entry;
  }

  watch(p: PathLike<PortablePath>, cb?: WatchCallback): Watcher;
  watch(p: PathLike<PortablePath>, opts: WatchOptions, cb?: WatchCallback): Watcher;
  watch(p: PathLike<PortablePath>, a?: WatchOptions | WatchCallback, b?: WatchCallback) {
    let persistent: boolean;

    switch (typeof a) {
      case `function`:
      case `string`:
      case `undefined`: {
        persistent = true;
      } break;

      default: {
        // @ts-ignore
        ({persistent = true} = a);
      } break;
    }

    if (!persistent)
      return {on: () => {}, close: () => {}};

    const interval = setInterval(() => {}, 24 * 60 * 60 * 1000);
    return {on: () => {}, close: () => {clearInterval(interval);}};
  }
}<|MERGE_RESOLUTION|>--- conflicted
+++ resolved
@@ -955,14 +955,7 @@
     throw new Error(`Unimplemented`);
   }
 
-<<<<<<< HEAD
   async copyFilePromise(sourceP: PathLike<PortablePath>, destP: PathLike<PortablePath>, flags?: number) {
-    return this.copyFileSync(sourceP, destP, flags);
-  }
-
-  copyFileSync(sourceP: PathLike<PortablePath>, destP: PathLike<PortablePath>, flags: number = 0) {
-=======
-  async copyFilePromise(sourceP: PortablePath, destP: PortablePath, flags?: number) {
     const {indexSource, indexDest, resolvedDestP} = this.prepareCopyFile(sourceP, destP, flags);
     const source = await this.getFileSource(indexSource, {asyncDecompress: true});
     const newIndex = this.setFileSource(resolvedDestP, source);
@@ -972,7 +965,7 @@
     }
   }
 
-  copyFileSync(sourceP: PortablePath, destP: PortablePath, flags: number = 0) {
+  copyFileSync(sourceP: PathLike<PortablePath>, destP: PathLike<PortablePath>, flags: number = 0) {
     const {indexSource, indexDest, resolvedDestP} = this.prepareCopyFile(sourceP, destP, flags);
     const source = this.getFileSource(indexSource);
     const newIndex = this.setFileSource(resolvedDestP, source);
@@ -982,8 +975,7 @@
     }
   }
 
-  private prepareCopyFile(sourceP: PortablePath, destP: PortablePath, flags: number = 0) {
->>>>>>> 9e4aaca1
+  private prepareCopyFile(sourceP: PathLike<PortablePath>, destP: PathLike<PortablePath>, flags: number = 0) {
     if (this.readOnly)
       throw errors.EROFS(`copyfile '${sourceP} -> '${destP}'`);
 
@@ -1053,9 +1045,6 @@
   }
 
   writeFileSync(p: FSPath<PortablePath>, content: string | Buffer | ArrayBuffer | DataView, opts?: WriteFileOptions) {
-<<<<<<< HEAD
-    if (!PathLike.isPathLike(p))
-=======
     const {encoding, index, resolvedP} = this.prepareWriteFile(p, opts);
 
     if (index !== undefined && typeof opts === `object` && opts.flag && opts.flag.includes(`a`))
@@ -1071,8 +1060,7 @@
   }
 
   private prepareWriteFile(p: FSPath<PortablePath>, opts?: WriteFileOptions) {
-    if (typeof p !== `string`)
->>>>>>> 9e4aaca1
+    if (!PathLike.isPathLike(p))
       throw errors.EBADF(`read`);
 
     if (this.readOnly)
@@ -1215,17 +1203,7 @@
 
   readFilePromise(p: FSPath<PortablePath>, encoding: 'utf8'): Promise<string>;
   readFilePromise(p: FSPath<PortablePath>, encoding?: string): Promise<Buffer>;
-<<<<<<< HEAD
   async readFilePromise(p: FSPath<PortablePath>, encoding?: string) {
-    // This weird switch is required to tell TypeScript that the signatures are proper (otherwise it thinks that only the generic one is covered)
-    switch (encoding) {
-      case `utf8`:
-        return this.readFileSync(p, encoding);
-      default:
-        return this.readFileSync(p, encoding);
-    }
-=======
-  async readFilePromise(p: PortablePath, encoding?: string) {
     // This is messed up regarding the TS signatures
     if (typeof encoding === `object`)
       // @ts-ignore
@@ -1233,21 +1211,11 @@
 
     const data = await this.readFileBuffer(p, {asyncDecompress: true});
     return encoding ? data.toString(encoding) : data;
->>>>>>> 9e4aaca1
   }
 
   readFileSync(p: FSPath<PortablePath>, encoding: 'utf8'): string;
   readFileSync(p: FSPath<PortablePath>, encoding?: string): Buffer;
-<<<<<<< HEAD
   readFileSync(p: FSPath<PortablePath>, encoding?: string) {
-    if (!PathLike.isPathLike(p))
-      throw errors.EBADF(`read`);
-
-    p = ppath.fromPathLike(p);
-
-=======
-  readFileSync(p: PortablePath, encoding?: string) {
->>>>>>> 9e4aaca1
     // This is messed up regarding the TS signatures
     if (typeof encoding === `object`)
       // @ts-ignore
@@ -1257,13 +1225,15 @@
     return encoding ? data.toString(encoding) : data;
   }
 
-  private readFileBuffer(p: PortablePath): Buffer
-  private readFileBuffer(p: PortablePath, opts: {asyncDecompress: false}): Buffer
-  private readFileBuffer(p: PortablePath, opts: {asyncDecompress: true}): Promise<Buffer>
-  private readFileBuffer(p: PortablePath, opts: {asyncDecompress: boolean}): Promise<Buffer> | Buffer
-  private readFileBuffer(p: PortablePath, opts: {asyncDecompress: boolean} = {asyncDecompress: false}): Buffer | Promise<Buffer> {
-    if (typeof p !== `string`)
+  private readFileBuffer(p: FSPath<PortablePath>): Buffer
+  private readFileBuffer(p: FSPath<PortablePath>, opts: {asyncDecompress: false}): Buffer
+  private readFileBuffer(p: FSPath<PortablePath>, opts: {asyncDecompress: true}): Promise<Buffer>
+  private readFileBuffer(p: FSPath<PortablePath>, opts: {asyncDecompress: boolean}): Promise<Buffer> | Buffer
+  private readFileBuffer(p: FSPath<PortablePath>, opts: {asyncDecompress: boolean} = {asyncDecompress: false}): Buffer | Promise<Buffer> {
+    if (!PathLike.isPathLike(p))
       throw errors.EBADF(`read`);
+
+    p = ppath.fromPathLike(p);
 
     const resolvedP = this.resolveFilename(`open '${p}'`, p);
     if (!this.entries.has(resolvedP) && !this.listings.has(resolvedP))
@@ -1315,27 +1285,18 @@
     });
   }
 
-<<<<<<< HEAD
   async readlinkPromise(p: PathLike<PortablePath>) {
-    return this.readlinkSync(p);
-  }
-
-  readlinkSync(p: PathLike<PortablePath>): PortablePath {
-    p = ppath.fromPathLike(p);
-
-=======
-  async readlinkPromise(p: PortablePath) {
     const entry = this.prepareReadlink(p);
     return (await this.getFileSource(entry, {asyncDecompress: true})).toString() as PortablePath;
   }
 
-  readlinkSync(p: PortablePath): PortablePath {
+  readlinkSync(p: PathLike<PortablePath>): PortablePath {
     const entry = this.prepareReadlink(p);
     return this.getFileSource(entry).toString() as PortablePath;
   }
-
-  private prepareReadlink(p: PortablePath) {
->>>>>>> 9e4aaca1
+  private prepareReadlink(p: PathLike<PortablePath>) {
+    p = ppath.fromPathLike(p);
+
     const resolvedP = this.resolveFilename(`readlink '${p}'`, p, false);
     if (!this.entries.has(resolvedP) && !this.listings.has(resolvedP))
       throw errors.ENOENT(`readlink '${p}'`);
